// Copyright 2025 Google LLC
//
// Licensed under the Apache License, Version 2.0 (the "License");
// you may not use this file except in compliance with the License.
// You may obtain a copy of the License at
//
//     http://www.apache.org/licenses/LICENSE-2.0
//
// Unless required by applicable law or agreed to in writing, software
// distributed under the License is distributed on an "AS IS" BASIS,
// WITHOUT WARRANTIES OR CONDITIONS OF ANY KIND, either express or implied.
// See the License for the specific language governing permissions and
// limitations under the License.
//
// SPDX-License-Identifier: Apache-2.0

package modelgarden

import (
	"context"
	"errors"
	"fmt"
	"os"
	"sync"

	"github.com/firebase/genkit/go/ai"
	"github.com/firebase/genkit/go/genkit"
	aint "github.com/firebase/genkit/go/plugins/internal/anthropic"

	"github.com/anthropics/anthropic-sdk-go"
	"github.com/anthropics/anthropic-sdk-go/vertex"
)

const (
<<<<<<< HEAD
	provider          = "vertexai"
=======
>>>>>>> bc7d9536
	MaxNumberOfTokens = 8192
	ToolNameRegex     = `^[a-zA-Z0-9_-]{1,64}$`
)

type Anthropic struct {
	ProjectID string
	Location  string

	client  anthropic.Client
	mu      sync.Mutex
	initted bool
}

func (a *Anthropic) Name() string {
	return provider
}

func (a *Anthropic) Init(ctx context.Context, g *genkit.Genkit) (err error) {
	if a == nil {
		a = &Anthropic{}
	}

	a.mu.Lock()
	defer a.mu.Unlock()
	if a.initted {
		return errors.New("plugin already initialized")
	}
	defer func() {
		if err != nil {
			err = fmt.Errorf("Anthropic.Init: %w", err)
		}
	}()

	projectID := a.ProjectID
	if projectID == "" {
		projectID = os.Getenv("GOOGLE_CLOUD_PROJECT")
		if projectID == "" {
			return fmt.Errorf("Vertex AI Modelgarden requires setting GOOGLE_CLOUD_PROJECT in the environment. You can get a project ID at https://console.cloud.google.com/home/dashboard")
		}
	}

	location := a.Location
	if location == "" {
		location = os.Getenv("GOOGLE_CLOUD_LOCATION")
		if location == "" {
			location = os.Getenv("GOOGLE_CLOUD_REGION")
		}
		if location == "" {
			return fmt.Errorf("Vertex AI Modelgarden requires setting GOOGLE_CLOUD_LOCATION or GOOGLE_CLOUD_REGION in the environment. You can get a location at https://cloud.google.com/vertex-ai/docs/general/locations")
		}
	}

	c := anthropic.NewClient(
		vertex.WithGoogleAuth(context.Background(), location, projectID),
	)

	a.initted = true
	a.client = c

	for name, mi := range aint.AnthropicModels {
		aint.DefineModel(g, a.client, provider, name, mi)
	}

	return nil
}

// AnthropicModel returns the [ai.Model] with the given name.
// It returns nil if the model was not defined
func AnthropicModel(g *genkit.Genkit, name string) ai.Model {
	return genkit.LookupModel(g, provider, name)
}

// DefineModel adds the model to the registry
func (a *Anthropic) DefineModel(g *genkit.Genkit, name string, info *ai.ModelInfo) (ai.Model, error) {
	var mi ai.ModelInfo
	if info == nil {
		var ok bool
		mi, ok = aint.AnthropicModels[name]
		if !ok {
			return nil, fmt.Errorf("%s.DefineModel: called with unknown model %q and nil ModelInfo", provider, name)
		}
	} else {
		mi = *info
	}
<<<<<<< HEAD
	return aint.DefineModel(g, a.client, provider, name, mi), nil
=======
	return defineAnthropicModel(g, a.client, name, mi), nil
}

func defineAnthropicModel(g *genkit.Genkit, client anthropic.Client, name string, info ai.ModelInfo) ai.Model {
	meta := &ai.ModelInfo{
		Label:    provider + "-" + name,
		Supports: info.Supports,
		Versions: info.Versions,
	}
	return genkit.DefineModel(g, provider, name, meta, func(
		ctx context.Context,
		input *ai.ModelRequest,
		cb func(context.Context, *ai.ModelResponseChunk) error,
	) (*ai.ModelResponse, error) {
		return anthropicGenerate(ctx, client, name, input, cb)
	})
}

// generate function defines how a generate request is done in Anthropic models
func anthropicGenerate(
	ctx context.Context,
	client anthropic.Client,
	model string,
	input *ai.ModelRequest,
	cb func(context.Context, *ai.ModelResponseChunk) error,
) (*ai.ModelResponse, error) {
	req, err := toAnthropicRequest(model, input)
	if err != nil {
		return nil, fmt.Errorf("unable to generate anthropic request: %w", err)
	}

	// no streaming
	if cb == nil {
		msg, err := client.Messages.New(ctx, *req)
		if err != nil {
			return nil, err
		}

		r, err := anthropicToGenkitResponse(msg)
		if err != nil {
			return nil, err
		}

		r.Request = input
		return r, nil
	} else {
		stream := client.Messages.NewStreaming(ctx, *req)
		message := anthropic.Message{}
		for stream.Next() {
			event := stream.Current()
			err := message.Accumulate(event)
			if err != nil {
				return nil, err
			}

			switch event := event.AsAny().(type) {
			case anthropic.ContentBlockDeltaEvent:
				cb(ctx, &ai.ModelResponseChunk{
					Content: []*ai.Part{
						{
							Text: event.Delta.Text,
						},
					},
				})
			case anthropic.MessageStopEvent:
				r, err := anthropicToGenkitResponse(&message)
				if err != nil {
					return nil, err
				}
				r.Request = input
				return r, nil
			}
		}
		if stream.Err() != nil {
			return nil, stream.Err()
		}
	}

	return nil, nil
}

func toAnthropicRole(role ai.Role) (anthropic.MessageParamRole, error) {
	switch role {
	case ai.RoleUser:
		return anthropic.MessageParamRoleUser, nil
	case ai.RoleModel:
		return anthropic.MessageParamRoleAssistant, nil
	case ai.RoleTool:
		return anthropic.MessageParamRoleAssistant, nil
	default:
		return "", fmt.Errorf("unknown role given: %q", role)
	}
}

// toAnthropicRequest translates [ai.ModelRequest] to an Anthropic request
func toAnthropicRequest(model string, i *ai.ModelRequest) (*anthropic.MessageNewParams, error) {
	messages := make([]anthropic.MessageParam, 0)

	c, err := configFromRequest(i)
	if err != nil {
		return nil, err
	}

	// minimum required data to perform a request
	req := anthropic.MessageNewParams{}
	req.Model = anthropic.Model(model)
	req.MaxTokens = int64(MaxNumberOfTokens)

	if c.MaxOutputTokens != 0 {
		req.MaxTokens = int64(c.MaxOutputTokens)
	}
	if c.Version != "" {
		req.Model = anthropic.Model(c.Version)
	}
	if c.Temperature != 0 {
		req.Temperature = anthropic.Float(c.Temperature)
	}
	if c.TopK != 0 {
		req.TopK = anthropic.Int(int64(c.TopK))
	}
	if c.TopP != 0 {
		req.TopP = anthropic.Float(float64(c.TopP))
	}
	if len(c.StopSequences) > 0 {
		req.StopSequences = c.StopSequences
	}

	// configure system prompt (if given)
	sysBlocks := []anthropic.TextBlockParam{}
	for _, message := range i.Messages {
		if message.Role == ai.RoleSystem {
			// only text is supported for system messages
			sysBlocks = append(sysBlocks, anthropic.TextBlockParam{Text: message.Text()})
		} else if message.Content[len(message.Content)-1].IsToolResponse() {
			// if the last message is a ToolResponse, the conversation must continue
			// and the ToolResponse message must be sent as a user
			// see: https://docs.anthropic.com/en/docs/build-with-claude/tool-use#handling-tool-use-and-tool-result-content-blocks
			parts, err := toAnthropicParts(message.Content)
			if err != nil {
				return nil, err
			}
			messages = append(messages, anthropic.NewUserMessage(parts...))
		} else {
			parts, err := toAnthropicParts(message.Content)
			if err != nil {
				return nil, err
			}
			role, err := toAnthropicRole(message.Role)
			if err != nil {
				return nil, err
			}
			messages = append(messages, anthropic.MessageParam{
				Role:    role,
				Content: parts,
			})
		}
	}

	req.System = sysBlocks
	req.Messages = messages

	tools, err := toAnthropicTools(i.Tools)
	if err != nil {
		return nil, err
	}
	req.Tools = tools

	return &req, nil
}

// mapToStruct unmarshals a map[String]any to the expected type
func mapToStruct(m map[string]any, v any) error {
	jsonData, err := json.Marshal(m)
	if err != nil {
		return err
	}
	return json.Unmarshal(jsonData, v)
}

// configFromRequest converts any supported config type to [ai.GenerationCommonConfig]
func configFromRequest(input *ai.ModelRequest) (*ai.GenerationCommonConfig, error) {
	var result ai.GenerationCommonConfig

	switch config := input.Config.(type) {
	case ai.GenerationCommonConfig:
		result = config
	case *ai.GenerationCommonConfig:
		result = *config
	case map[string]any:
		if err := mapToStruct(config, &result); err != nil {
			return nil, err
		}
	case nil:
		// Empty configuration is considered valid
	default:
		return nil, fmt.Errorf("unexpected config type: %T", input.Config)
	}
	return &result, nil
}

// toAnthropicTools translates [ai.ToolDefinition] to an anthropic.ToolParam type
func toAnthropicTools(tools []*ai.ToolDefinition) ([]anthropic.ToolUnionParam, error) {
	resp := make([]anthropic.ToolUnionParam, 0)
	regex := regexp.MustCompile(ToolNameRegex)

	for _, t := range tools {
		if t.Name == "" {
			return nil, fmt.Errorf("tool name is required")
		}
		if !regex.MatchString(t.Name) {
			return nil, fmt.Errorf("tool name must match regex: %s", ToolNameRegex)
		}

		resp = append(resp, anthropic.ToolUnionParam{
			OfTool: &anthropic.ToolParam{
				Name:        t.Name,
				Description: anthropic.String(t.Description),
				InputSchema: toAnthropicSchema[map[string]any](),
			},
		})
	}

	return resp, nil
}

// toAnthropicSchema generates a JSON schema for the requested input type
func toAnthropicSchema[T any]() anthropic.ToolInputSchemaParam {
	reflector := jsonschema.Reflector{
		AllowAdditionalProperties: true,
		DoNotReference:            true,
	}
	var v T
	schema := reflector.Reflect(v)
	return anthropic.ToolInputSchemaParam{
		Properties: schema.Properties,
	}
}

// toAnthropicParts translates [ai.Part] to an anthropic.ContentBlockParamUnion type
func toAnthropicParts(parts []*ai.Part) ([]anthropic.ContentBlockParamUnion, error) {
	blocks := []anthropic.ContentBlockParamUnion{}

	for _, p := range parts {
		switch {
		case p.IsText():
			blocks = append(blocks, anthropic.NewTextBlock(p.Text))
		case p.IsMedia():
			contentType, data, _ := uri.Data(p)
			blocks = append(blocks, anthropic.NewImageBlockBase64(contentType, base64.StdEncoding.EncodeToString(data)))
		case p.IsData():
			contentType, data, _ := uri.Data(p)
			blocks = append(blocks, anthropic.NewImageBlockBase64(contentType, base64.RawStdEncoding.EncodeToString(data)))
		case p.IsToolRequest():
			toolReq := p.ToolRequest
			blocks = append(blocks, anthropic.NewToolUseBlock(toolReq.Ref, toolReq.Input, toolReq.Name))
		case p.IsToolResponse():
			toolResp := p.ToolResponse
			output, err := json.Marshal(toolResp.Output)
			if err != nil {
				return nil, fmt.Errorf("unable to parse tool response, err: %w", err)
			}
			blocks = append(blocks, anthropic.NewToolResultBlock(toolResp.Ref, string(output), false))
		default:
			return nil, errors.New("unknown part type in the request")
		}
	}

	return blocks, nil
}

// anthropicToGenkitResponse translates an Anthropic Message to [ai.ModelResponse]
func anthropicToGenkitResponse(m *anthropic.Message) (*ai.ModelResponse, error) {
	r := ai.ModelResponse{}

	switch m.StopReason {
	case anthropic.StopReasonMaxTokens:
		r.FinishReason = ai.FinishReasonLength
	case anthropic.StopReasonStopSequence:
		r.FinishReason = ai.FinishReasonStop
	case anthropic.StopReasonEndTurn:
		r.FinishReason = ai.FinishReasonStop
	case anthropic.StopReasonToolUse:
		r.FinishReason = ai.FinishReasonStop
	default:
		r.FinishReason = ai.FinishReasonUnknown
	}

	msg := &ai.Message{}
	msg.Role = ai.RoleModel
	for _, part := range m.Content {
		var p *ai.Part
		switch part.AsAny().(type) {
		case anthropic.TextBlock:
			p = ai.NewTextPart(string(part.Text))
		case anthropic.ToolUseBlock:
			p = ai.NewToolRequestPart(&ai.ToolRequest{
				Ref:   part.ID,
				Input: part.Input,
				Name:  part.Name,
			})
		default:
			return nil, fmt.Errorf("unknown part: %#v", part)
		}
		msg.Content = append(msg.Content, p)
	}

	r.Message = msg
	r.Usage = &ai.GenerationUsage{
		InputTokens:  int(m.Usage.InputTokens),
		OutputTokens: int(m.Usage.OutputTokens),
	}
	return &r, nil
>>>>>>> bc7d9536
}<|MERGE_RESOLUTION|>--- conflicted
+++ resolved
@@ -25,19 +25,14 @@
 
 	"github.com/firebase/genkit/go/ai"
 	"github.com/firebase/genkit/go/genkit"
-	aint "github.com/firebase/genkit/go/plugins/internal/anthropic"
+	ant "github.com/firebase/genkit/go/plugins/internal/anthropic"
 
 	"github.com/anthropics/anthropic-sdk-go"
 	"github.com/anthropics/anthropic-sdk-go/vertex"
 )
 
 const (
-<<<<<<< HEAD
-	provider          = "vertexai"
-=======
->>>>>>> bc7d9536
-	MaxNumberOfTokens = 8192
-	ToolNameRegex     = `^[a-zA-Z0-9_-]{1,64}$`
+	provider = "vertexai"
 )
 
 type Anthropic struct {
@@ -95,8 +90,8 @@
 	a.initted = true
 	a.client = c
 
-	for name, mi := range aint.AnthropicModels {
-		aint.DefineModel(g, a.client, provider, name, mi)
+	for name, mi := range ant.AnthropicModels {
+		ant.DefineModel(g, a.client, provider, name, mi)
 	}
 
 	return nil
@@ -113,327 +108,12 @@
 	var mi ai.ModelInfo
 	if info == nil {
 		var ok bool
-		mi, ok = aint.AnthropicModels[name]
+		mi, ok = ant.AnthropicModels[name]
 		if !ok {
 			return nil, fmt.Errorf("%s.DefineModel: called with unknown model %q and nil ModelInfo", provider, name)
 		}
 	} else {
 		mi = *info
 	}
-<<<<<<< HEAD
-	return aint.DefineModel(g, a.client, provider, name, mi), nil
-=======
-	return defineAnthropicModel(g, a.client, name, mi), nil
-}
-
-func defineAnthropicModel(g *genkit.Genkit, client anthropic.Client, name string, info ai.ModelInfo) ai.Model {
-	meta := &ai.ModelInfo{
-		Label:    provider + "-" + name,
-		Supports: info.Supports,
-		Versions: info.Versions,
-	}
-	return genkit.DefineModel(g, provider, name, meta, func(
-		ctx context.Context,
-		input *ai.ModelRequest,
-		cb func(context.Context, *ai.ModelResponseChunk) error,
-	) (*ai.ModelResponse, error) {
-		return anthropicGenerate(ctx, client, name, input, cb)
-	})
-}
-
-// generate function defines how a generate request is done in Anthropic models
-func anthropicGenerate(
-	ctx context.Context,
-	client anthropic.Client,
-	model string,
-	input *ai.ModelRequest,
-	cb func(context.Context, *ai.ModelResponseChunk) error,
-) (*ai.ModelResponse, error) {
-	req, err := toAnthropicRequest(model, input)
-	if err != nil {
-		return nil, fmt.Errorf("unable to generate anthropic request: %w", err)
-	}
-
-	// no streaming
-	if cb == nil {
-		msg, err := client.Messages.New(ctx, *req)
-		if err != nil {
-			return nil, err
-		}
-
-		r, err := anthropicToGenkitResponse(msg)
-		if err != nil {
-			return nil, err
-		}
-
-		r.Request = input
-		return r, nil
-	} else {
-		stream := client.Messages.NewStreaming(ctx, *req)
-		message := anthropic.Message{}
-		for stream.Next() {
-			event := stream.Current()
-			err := message.Accumulate(event)
-			if err != nil {
-				return nil, err
-			}
-
-			switch event := event.AsAny().(type) {
-			case anthropic.ContentBlockDeltaEvent:
-				cb(ctx, &ai.ModelResponseChunk{
-					Content: []*ai.Part{
-						{
-							Text: event.Delta.Text,
-						},
-					},
-				})
-			case anthropic.MessageStopEvent:
-				r, err := anthropicToGenkitResponse(&message)
-				if err != nil {
-					return nil, err
-				}
-				r.Request = input
-				return r, nil
-			}
-		}
-		if stream.Err() != nil {
-			return nil, stream.Err()
-		}
-	}
-
-	return nil, nil
-}
-
-func toAnthropicRole(role ai.Role) (anthropic.MessageParamRole, error) {
-	switch role {
-	case ai.RoleUser:
-		return anthropic.MessageParamRoleUser, nil
-	case ai.RoleModel:
-		return anthropic.MessageParamRoleAssistant, nil
-	case ai.RoleTool:
-		return anthropic.MessageParamRoleAssistant, nil
-	default:
-		return "", fmt.Errorf("unknown role given: %q", role)
-	}
-}
-
-// toAnthropicRequest translates [ai.ModelRequest] to an Anthropic request
-func toAnthropicRequest(model string, i *ai.ModelRequest) (*anthropic.MessageNewParams, error) {
-	messages := make([]anthropic.MessageParam, 0)
-
-	c, err := configFromRequest(i)
-	if err != nil {
-		return nil, err
-	}
-
-	// minimum required data to perform a request
-	req := anthropic.MessageNewParams{}
-	req.Model = anthropic.Model(model)
-	req.MaxTokens = int64(MaxNumberOfTokens)
-
-	if c.MaxOutputTokens != 0 {
-		req.MaxTokens = int64(c.MaxOutputTokens)
-	}
-	if c.Version != "" {
-		req.Model = anthropic.Model(c.Version)
-	}
-	if c.Temperature != 0 {
-		req.Temperature = anthropic.Float(c.Temperature)
-	}
-	if c.TopK != 0 {
-		req.TopK = anthropic.Int(int64(c.TopK))
-	}
-	if c.TopP != 0 {
-		req.TopP = anthropic.Float(float64(c.TopP))
-	}
-	if len(c.StopSequences) > 0 {
-		req.StopSequences = c.StopSequences
-	}
-
-	// configure system prompt (if given)
-	sysBlocks := []anthropic.TextBlockParam{}
-	for _, message := range i.Messages {
-		if message.Role == ai.RoleSystem {
-			// only text is supported for system messages
-			sysBlocks = append(sysBlocks, anthropic.TextBlockParam{Text: message.Text()})
-		} else if message.Content[len(message.Content)-1].IsToolResponse() {
-			// if the last message is a ToolResponse, the conversation must continue
-			// and the ToolResponse message must be sent as a user
-			// see: https://docs.anthropic.com/en/docs/build-with-claude/tool-use#handling-tool-use-and-tool-result-content-blocks
-			parts, err := toAnthropicParts(message.Content)
-			if err != nil {
-				return nil, err
-			}
-			messages = append(messages, anthropic.NewUserMessage(parts...))
-		} else {
-			parts, err := toAnthropicParts(message.Content)
-			if err != nil {
-				return nil, err
-			}
-			role, err := toAnthropicRole(message.Role)
-			if err != nil {
-				return nil, err
-			}
-			messages = append(messages, anthropic.MessageParam{
-				Role:    role,
-				Content: parts,
-			})
-		}
-	}
-
-	req.System = sysBlocks
-	req.Messages = messages
-
-	tools, err := toAnthropicTools(i.Tools)
-	if err != nil {
-		return nil, err
-	}
-	req.Tools = tools
-
-	return &req, nil
-}
-
-// mapToStruct unmarshals a map[String]any to the expected type
-func mapToStruct(m map[string]any, v any) error {
-	jsonData, err := json.Marshal(m)
-	if err != nil {
-		return err
-	}
-	return json.Unmarshal(jsonData, v)
-}
-
-// configFromRequest converts any supported config type to [ai.GenerationCommonConfig]
-func configFromRequest(input *ai.ModelRequest) (*ai.GenerationCommonConfig, error) {
-	var result ai.GenerationCommonConfig
-
-	switch config := input.Config.(type) {
-	case ai.GenerationCommonConfig:
-		result = config
-	case *ai.GenerationCommonConfig:
-		result = *config
-	case map[string]any:
-		if err := mapToStruct(config, &result); err != nil {
-			return nil, err
-		}
-	case nil:
-		// Empty configuration is considered valid
-	default:
-		return nil, fmt.Errorf("unexpected config type: %T", input.Config)
-	}
-	return &result, nil
-}
-
-// toAnthropicTools translates [ai.ToolDefinition] to an anthropic.ToolParam type
-func toAnthropicTools(tools []*ai.ToolDefinition) ([]anthropic.ToolUnionParam, error) {
-	resp := make([]anthropic.ToolUnionParam, 0)
-	regex := regexp.MustCompile(ToolNameRegex)
-
-	for _, t := range tools {
-		if t.Name == "" {
-			return nil, fmt.Errorf("tool name is required")
-		}
-		if !regex.MatchString(t.Name) {
-			return nil, fmt.Errorf("tool name must match regex: %s", ToolNameRegex)
-		}
-
-		resp = append(resp, anthropic.ToolUnionParam{
-			OfTool: &anthropic.ToolParam{
-				Name:        t.Name,
-				Description: anthropic.String(t.Description),
-				InputSchema: toAnthropicSchema[map[string]any](),
-			},
-		})
-	}
-
-	return resp, nil
-}
-
-// toAnthropicSchema generates a JSON schema for the requested input type
-func toAnthropicSchema[T any]() anthropic.ToolInputSchemaParam {
-	reflector := jsonschema.Reflector{
-		AllowAdditionalProperties: true,
-		DoNotReference:            true,
-	}
-	var v T
-	schema := reflector.Reflect(v)
-	return anthropic.ToolInputSchemaParam{
-		Properties: schema.Properties,
-	}
-}
-
-// toAnthropicParts translates [ai.Part] to an anthropic.ContentBlockParamUnion type
-func toAnthropicParts(parts []*ai.Part) ([]anthropic.ContentBlockParamUnion, error) {
-	blocks := []anthropic.ContentBlockParamUnion{}
-
-	for _, p := range parts {
-		switch {
-		case p.IsText():
-			blocks = append(blocks, anthropic.NewTextBlock(p.Text))
-		case p.IsMedia():
-			contentType, data, _ := uri.Data(p)
-			blocks = append(blocks, anthropic.NewImageBlockBase64(contentType, base64.StdEncoding.EncodeToString(data)))
-		case p.IsData():
-			contentType, data, _ := uri.Data(p)
-			blocks = append(blocks, anthropic.NewImageBlockBase64(contentType, base64.RawStdEncoding.EncodeToString(data)))
-		case p.IsToolRequest():
-			toolReq := p.ToolRequest
-			blocks = append(blocks, anthropic.NewToolUseBlock(toolReq.Ref, toolReq.Input, toolReq.Name))
-		case p.IsToolResponse():
-			toolResp := p.ToolResponse
-			output, err := json.Marshal(toolResp.Output)
-			if err != nil {
-				return nil, fmt.Errorf("unable to parse tool response, err: %w", err)
-			}
-			blocks = append(blocks, anthropic.NewToolResultBlock(toolResp.Ref, string(output), false))
-		default:
-			return nil, errors.New("unknown part type in the request")
-		}
-	}
-
-	return blocks, nil
-}
-
-// anthropicToGenkitResponse translates an Anthropic Message to [ai.ModelResponse]
-func anthropicToGenkitResponse(m *anthropic.Message) (*ai.ModelResponse, error) {
-	r := ai.ModelResponse{}
-
-	switch m.StopReason {
-	case anthropic.StopReasonMaxTokens:
-		r.FinishReason = ai.FinishReasonLength
-	case anthropic.StopReasonStopSequence:
-		r.FinishReason = ai.FinishReasonStop
-	case anthropic.StopReasonEndTurn:
-		r.FinishReason = ai.FinishReasonStop
-	case anthropic.StopReasonToolUse:
-		r.FinishReason = ai.FinishReasonStop
-	default:
-		r.FinishReason = ai.FinishReasonUnknown
-	}
-
-	msg := &ai.Message{}
-	msg.Role = ai.RoleModel
-	for _, part := range m.Content {
-		var p *ai.Part
-		switch part.AsAny().(type) {
-		case anthropic.TextBlock:
-			p = ai.NewTextPart(string(part.Text))
-		case anthropic.ToolUseBlock:
-			p = ai.NewToolRequestPart(&ai.ToolRequest{
-				Ref:   part.ID,
-				Input: part.Input,
-				Name:  part.Name,
-			})
-		default:
-			return nil, fmt.Errorf("unknown part: %#v", part)
-		}
-		msg.Content = append(msg.Content, p)
-	}
-
-	r.Message = msg
-	r.Usage = &ai.GenerationUsage{
-		InputTokens:  int(m.Usage.InputTokens),
-		OutputTokens: int(m.Usage.OutputTokens),
-	}
-	return &r, nil
->>>>>>> bc7d9536
+	return ant.DefineModel(g, a.client, provider, name, mi), nil
 }
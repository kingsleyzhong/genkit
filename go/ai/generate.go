--- conflicted
+++ resolved
@@ -140,16 +140,10 @@
 	}
 	metadataMap["supports"] = supports
 	metadataMap["versions"] = info.Versions
-<<<<<<< HEAD
 	if info.ConfigSchema != nil {
 		metadataMap["customOptions"] = info.ConfigSchema
 	}
-	generate = core.ChainMiddleware(ValidateSupport(name, info.Supports))(generate)
-=======
-
 	generate = core.ChainMiddleware(ValidateSupport(name, info))(generate)
->>>>>>> 238b6567
-
 	return (*modelActionDef)(core.DefineStreamingAction(r, provider, name, atype.Model, map[string]any{"model": metadataMap}, generate))
 }
 
